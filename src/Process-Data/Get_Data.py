--- conflicted
+++ resolved
@@ -1,14 +1,10 @@
 import os
 
 from tqdm import tqdm
-<<<<<<< HEAD
 import pandas as pd
 import time
-from src.Utils import tools
-=======
+from src.Utils.tools import get_json_data, to_data_frame
 
-from src.Utils.tools import get_json_data, to_data_frame
->>>>>>> c5c4a542
 
 url = 'https://stats.nba.com/stats/' \
       'leaguedashteamstats?Conference=&' \
@@ -22,7 +18,6 @@
       '&SeasonSegment=&SeasonType=Regular+Season&ShotClockRange=&' \
       'StarterBench=&TeamID=0&TwoWay=0&VsConference=&VsDivision='
 
-<<<<<<< HEAD
 stats = ['Base', 'Advanced', 'Four Factors', 'Misc', 'Scoring', 'Defense', 'Opponent']
 
 #year = [2007, 2008, 2009, 2010, 2011, 2012, 2013, 2014, 2015, 2016, 2017, 2018, 2019, 2020]
@@ -33,12 +28,6 @@
 season = ["2020-21"]
 month = [12, 1, 2, 3, 4, 5, 6, 7]
 
-=======
-year = [2007, 2008, 2009, 2010, 2011, 2012, 2013, 2014, 2015, 2016, 2017, 2018, 2019, 2020, 2021, 2022]
-season = ["2007-08", "2008-09", "2009-10", "2010-11", "2011-12", "2012-13", "2013-14", "2014-15", "2015-16", "2016-17",
-          "2017-18", "2018-19", "2019-20", "2020-2021", "2021-2022"]
-month = [10, 11, 12, 1, 2, 3, 4, 5, 6, 7]
->>>>>>> c5c4a542
 days = [1, 2, 3, 4, 5, 6, 7, 8, 9, 10, 11, 12, 13, 14, 15, 16,
         17, 18, 19, 20, 21, 22, 23, 24, 25, 26, 27, 28, 29, 30, 31]
 
@@ -57,19 +46,13 @@
             for stat in stats:
                 time.sleep(1)
                 try:
-                    general_data = tools.get_json_data(url.format(month1, day1, begin_year_pointer, end_year_pointer, season1, stat))
-                    general_df = tools.to_data_frame(general_data)
+                    general_data = get_json_data(url.format(month1, day1, begin_year_pointer, end_year_pointer, season1, stat))
+                    general_df = to_data_frame(general_data)
                     df_list.append(general_df)
                 except:
                     continue
             try:
-<<<<<<< HEAD
                 general_df = pd.concat(df_list, axis=1)
-=======
-                general_data = get_json_data(
-                    url.format(month1, day1, begin_year_pointer, end_year_pointer, season1))
-                general_df = to_data_frame(general_data)
->>>>>>> c5c4a542
                 general_df['Date'] = str(month1) + '-' + str(day1) + '-' + season1
 
                 directory2 = os.fsdecode('../../Team-Data')
